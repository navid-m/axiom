.{
    // This is the default name used by packages depending on this one. For
    // example, when a user runs `zig fetch --save <url>`, this field is used
    // as the key in the `dependencies` table. Although the user can choose a
    // different name, most users will stick with this provided value.
    //
    // It is redundant to include "zig" in this name because it is already
    // within the Zig package namespace.
    .name = .axiom,

    // This is a [Semantic Version](https://semver.org/).
    // In a future version of Zig it will be used for package deduplication.
    .version = "0.0.0",

    // Together with name, this represents a globally unique package
    // identifier. This field is generated by the Zig toolchain when the
    // package is first created, and then *never changes*. This allows
    // unambiguous detection of one package being an updated version of
    // another.
    //
    // When forking a Zig project, this id should be regenerated (delete the
    // field and run `zig build`) if the upstream project is still maintained.
    // Otherwise, the fork is *hostile*, attempting to take control over the
    // original project's identity. Thus it is recommended to leave the comment
    // on the following line intact, so that it shows up in code reviews that
    // modify the field.
<<<<<<< HEAD
    .fingerprint = 0x5a9bbbb11b676842, // Changing this has security and trust implications.
=======
    .fingerprint = 0x5a9bbbb16b58cdbd, // Changing this has security and trust implications.
>>>>>>> a95617f3

    // Tracks the earliest Zig version that the package considers to be a
    // supported use case.
    .minimum_zig_version = "0.14.1",

    // This field is optional.
    // Each dependency must either provide a `url` and `hash`, or a `path`.
    // `zig build --fetch` can be used to fetch all dependencies of a package, recursively.
    // Once all dependencies are fetched, `zig build` no longer requires
    // internet connectivity.
    .dependencies = .{
        // See `zig fetch --save <url>` for a command-line interface for adding dependencies.
        //.example = .{
        //    // When updating this field to a new URL, be sure to delete the corresponding
        //    // `hash`, otherwise you are communicating that you expect to find the old hash at
        //    // the new URL. If the contents of a URL change this will result in a hash mismatch
        //    // which will prevent zig from using it.
        //    .url = "https://example.com/foo.tar.gz",
        //
        //    // This is computed from the file contents of the directory of files that is
        //    // obtained after fetching `url` and applying the inclusion rules given by
        //    // `paths`.
        //    //
        //    // This field is the source of truth; packages do not come from a `url`; they
        //    // come from a `hash`. `url` is just one of many possible mirrors for how to
        //    // obtain a package matching this `hash`.
        //    //
        //    // Uses the [multihash](https://multiformats.io/multihash/) format.
        //    .hash = "...",
        //
        //    // When this is provided, the package is found in a directory relative to the
        //    // build root. In this case the package's hash is irrelevant and therefore not
        //    // computed. This field and `url` are mutually exclusive.
        //    .path = "foo",
        //
        //    // When this is set to `true`, a package is declared to be lazily
        //    // fetched. This makes the dependency only get fetched if it is
        //    // actually used.
        //    .lazy = false,
        //},
    },

    // Specifies the set of files and directories that are included in this package.
    // Only files and directories listed here are included in the `hash` that
    // is computed for this package. Only files listed here will remain on disk
    // when using the zig package manager. As a rule of thumb, one should list
    // files required for compilation plus any license(s).
    // Paths are relative to the build root. Use the empty string (`""`) to refer to
    // the build root itself.
    // A directory listed here means that all files within, recursively, are included.
    .paths = .{
        "build.zig",
        "build.zig.zon",
        "src",
        // For example...
        //"LICENSE",
        //"README.md",
    },
}<|MERGE_RESOLUTION|>--- conflicted
+++ resolved
@@ -24,11 +24,8 @@
     // original project's identity. Thus it is recommended to leave the comment
     // on the following line intact, so that it shows up in code reviews that
     // modify the field.
-<<<<<<< HEAD
-    .fingerprint = 0x5a9bbbb11b676842, // Changing this has security and trust implications.
-=======
+
     .fingerprint = 0x5a9bbbb16b58cdbd, // Changing this has security and trust implications.
->>>>>>> a95617f3
 
     // Tracks the earliest Zig version that the package considers to be a
     // supported use case.
